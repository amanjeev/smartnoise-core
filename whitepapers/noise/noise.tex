--- conflicted
+++ resolved
@@ -24,8 +24,6 @@
 \begin{document}
 
 \maketitle
-
-\tableofcontents
 
 \section{Overview}
 This document describes the strategies the library uses for generation of randomness and noise.
@@ -80,34 +78,24 @@
 	inside your bounds.
 \end{definition}
 
-<<<<<<< HEAD
-\section{Randomness}
-Nearly all of our random number generation involves uniform random sampling of bits via OpenSSL. 
-The exception is when we use methods from MPFR (see below) to sample from a probability distribution.
-In this case, we feed the state of then OpenSSL RNG directly into the method. \newline 
-
-We will take as given that OpenSSL is cryptographically secure. We intend to support a broader set 
-of cryptographically secure sources of randomness at a later date.
-
-\section{Noise Generation}
-=======
 \section{Noise Generation}
 
 \subsection{Source of Randomness}
 All of our random number generation involves uniform random sampling of bits via OpenSSL.
 We will take as given that OpenSSL is cryptographically secure. We intend to support a broader set 
 of cryptographically secure sources of randomness at a later date.
->>>>>>> a217a4e8
 
 \subsection{Introduction to MPFR}
 The \href{https://www.mpfr.org/}{GNU MPFR Library}\cite{FHL+07} is a C library with methods for carrying out a number
 of floating-point operations with \emph{exact rounding}(see Definition~\ref{defn:exact_rounding}).
 Among these are basic arithmetic operations and means of generating samples from basic probability distributions. \newline 
 
-\subsection{Biased bit sampling}
+\subsection{Biased Bit Sampling}
 Recall that we are taking as given that we are able to sample uniform bits from OpenSSL.
 For many applications, however, we want to be able to sample bits non-uniformly,
 i.e. where $\Pr(bit = 1) \neq \frac{1}{2}$. To do so, we use the $sample\_bit$ function.
+
+\subsubsection{$sample\_bit(prob: f64)$}
 This function uses the unbiased bit generation from OpenSSL to return a single bit, where $\Pr(bit = 1) = prob$ --
 there is a nice write-up of the algorithm \href{https://amakelov.wordpress.com/2013/10/10/arbitrarily-biasing-a-coin-in-2-expected-tosses/}{here}.
 We will give a general form of the algorithm, and then talk about implementation details.
@@ -131,16 +119,10 @@
 \end{align*}
 This is consistent with the statement in Algorithm~\ref{alg:biasing_a_coin_theory}, so we know that
 the process returns bits with the correct bias.
-<<<<<<< HEAD
-In terms of efficiency, we know that we can stop coin flipping once we get a heads,
-so that part of the algorithm has $\E(\# flips) = 2$ because the probability of getting a heads 
-on any given flip is $1/2$. \newline
-=======
 In terms of efficiency, we know that we can stop flipping coins once we get a heads,
 so that part of the algorithm has $\E(\# flips) = 2$. \newline
->>>>>>> a217a4e8
-
-We now move to constructing the infinite binary expansion of $p$.
+
+The part that is a bit more difficult is constructing the infinite binary expansion of $p$.
 We start by noting that, for our purposes, we do not actually need an infinite binary expansion.
 Because $p$ will always be a 64-bit floating-point number, we need only get a binary
 expansion that covers all representable numbers in our floating-point standard that are
@@ -173,65 +155,34 @@
 	\end{algorithmic}
 \end{algorithm}
 
-<<<<<<< HEAD
-\subsection{Sampling from censored Geometric}
-The Geometric distribution is a building block for many of our other mechanism, either as the basis of the 
-noise distribution (as for the Geometric mechanism) or as a component of a larger algorithm (as we will show in 
-section~\ref{subsec:unif_sampling}). For now, the library supports sampling only from a censored Geometric distribution. \newline 
-
-The function accepts three arguments. $p$ is the probability of success on any given trial. max\_trials is the maximum number of 
-trials for which the algorithm will run -- if no success has occurred by the time max\_trials has been reached, the algorithm 
-will return max\_trials as its answer. 
-The $ect$ boolean stands for \emph{enforce constant time} and tells the algorithm to run for the maximum number 
-of trials, regardless of when success is achieved. This is useful for reducing variability in algorithm runtime that could be used 
-for a timing attack. 
-=======
 \subsection{Sampling from Censored Geometric}
 The Geometric distribution is a building block for many of our other mechanism, either as the basis of the 
 noise distribution (as for the Geometric mechanism) or as a component of a larger algorithm (as we will show in 
 section~\ref{subsec:unif_sampling}). For now, the library supports sampling only from a censored Geometric distribution. 
->>>>>>> a217a4e8
 \begin{algorithm}[H]
 	\caption{Generating draws from Censored Geometric: \newline sample\_geometric\_censored(p: f64, max\_trials: i64, ect: bool)}
 	\label{alg:censored_geom_p}
 	\begin{algorithmic}[1]
 		\State trial\_index $\gets 1$
 		\State geom\_return $\gets 0$
-<<<<<<< HEAD
-		\While trial\_index $\leq$ max\_trials
-=======
 		\While {trial\_index $\leq$ max\_trials}
->>>>>>> a217a4e8
 			\State bit $\gets sample\_bit(p)$
 			\If{bit $== 1$}
 				\If{geom\_return $== 0$} \Comment{Update result from Geometric only if we have not already seen a 1}
 					\State geom\_return $\gets$ trial\_index
-<<<<<<< HEAD
-					\If{ect $==$ False} \Comment{If we do not care to enforce constant time...}
-						\State return geom\_return \Comment{return the result}
-					\EndIf
-				\EndIf
-			\Else
-				\State trial\_index $+= 1$
-			\EndIf
-=======
 					\If{ect $==$ False}
 						\State return geom\_return
 					\EndIf
 				\EndIf
 			\EndIf
 		\State trial\_index $+= 1$
->>>>>>> a217a4e8
 		\EndWhile
 		\If{geom\_return $== 0$} \Comment{If Geometric result $>$ censoring bound...}
 			\State return max\_trials \Comment{have it return the value of the bound}
 		\EndIf
 	\end{algorithmic}
 \end{algorithm}
-<<<<<<< HEAD
-=======
 The $ect$ boolean stands for \emph{enforce constant time}. 
->>>>>>> a217a4e8
 
 \subsection{Sampling from Uniform[min, max)}
 \label{subsec:unif_sampling}
@@ -280,17 +231,10 @@
 We have a method for generating uniform samples via MPFR that respects exact rounding, but it is being used sparingly in the library.
 We are working to figure out if and how we can use this method as a building block for floating-point safe methods of drawing from 
 other distributions.
-<<<<<<< HEAD
-
-
-\subsection{Problems with sampling from other continuous distributions}
-In principle, we can generate draws from non-uniform continuous distributions (e.g. Laplace, Gaussian)
-=======
 
 
 \subsection{Sampling from Other Continuous Distributions}
 In general, we can generate draws from non-uniform continuous distributions (e.g. Laplace, Gaussian)
->>>>>>> a217a4e8
 by using \href{https://en.wikipedia.org/wiki/Inverse_transform_sampling}{inverse transform sampling}.
 To draw from a distribution $f$ with CDF $F$,
 we sample $u$ from $Unif[0,1)$ and return $F^{-1}(u)$. \newline
@@ -302,38 +246,15 @@
 	currently have a good general solution.
 \end{tcolorbox}
 Because of the vulnerabilities inherent in using floating-point arithmetic, we would
-<<<<<<< HEAD
-like to avoid using inverse transform sampling. We do not have a completely general way of ensuring 
-that algorithms designed to be private when drawing noise from $\R$ remain private when they have 
-access only to floating-point numbers. Instead, we will take each relevant distribution individually 
-and discuss potential solutions. \newline 
-
-\subsubsection{Potential fixes for Laplace}
-=======
 like to avoid using inverse transform sampling when possible. \newline 
 
->>>>>>> a217a4e8
 We have a \href{https://github.com/opendifferentialprivacy/whitenoise-core/tree/CC_add_snapping}{branch} with an implementation of 
 the Snapping mechanism from \cite{Mir12}. We are currently working to verify the theory and associated implementation, as well 
 as consider how to use it effectively in practice. \newline 
 
-<<<<<<< HEAD
-\subsubsection{Potential fixes for Gaussian}
-As mentioned for the Uniform, we have a method for generating Gaussian samples via MPFR that respects exact rounding. 
-It is not currently being used in the library. \newline 
-
-\cite{DKM+06} proposes using the binomial approximation to the Gaussian, and notes that
-an additive noise mechanism drawing noise from a $Binomial(n, p = 0.5)$ respects $(\epsilon, \delta)$-DP
-provided that $n \geq 64 \frac{\log(2/\delta)}{\epsilon^2}$. This seems promising and we already 
-have the infrastructure for generating a Binomial without floating-point arithmetic, but it 
-involves manually sampling bits. For small $\epsilon$, this method could quickly become 
-computationally unwieldy. For example, having the mechanism respect $(10^{-2}, 10^{-9})$-DP
-requires sampling nearly 14 million bits.
-=======
 As mentioned for the Uniform, we have a method for generating Gaussian samples via MPFR that respects exact rounding. It is not 
 currently being used in the library.
 
->>>>>>> a217a4e8
 
 \bibliographystyle{alpha}
 \bibliography{noise}
