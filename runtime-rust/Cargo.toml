[package]
name = "whitenoise_runtime"
version = "0.2.0"
authors = ["OpenDP-WhiteNoise <whitenoise@opendp.io>"]
description = "A library of algorithms for differentially private data analysis."
readme = "README.md"
keywords = ["differential-privacy", "data-privacy", "privacy"]
categories = ["cryptography", "science"] # up to 5 allowed, must match those listed at https://crates.io/category_slugs
repository = "https://github.com/opendifferentialprivacy/whitenoise-core"
edition = "2018"
license = "MIT"

[dependencies]
probability = "0.17.0"
num = "0.3.0"
indexmap = "1.4.0"
csv = "1.1.3"
ndarray = "0.13.1"
ndarray-stats = "0.3.0"
<<<<<<< HEAD
ffi-support = "0.3.5"
ieee754 = "0.2"
rug = {version = "1.8.0", features = ["integer", "float", "rand"]}
rand = "0.7.3"
gmp-mpfr-sys = "=1.2.2"
whitenoise_validator = {path = "../validator-rust/", version = "0.1.0"}
itertools = "0.8.2"
=======
ieee754 = "0.2.6"
itertools = "0.9.0"
>>>>>>> 74f7cc7c
error-chain = "0.12.2"
noisy_float = "0.1.12"

    [dependencies.openssl]
    version = "0.10.29"
    features = ["vendored"]

    [dependencies.rug]
    version = "1.9.0"
    default-features = false
    features = ["integer", "float", "rand"]
    optional = true

    [dependencies.gmp-mpfr-sys]
    version = "=1.3.1"
    default-features = false
    features = ["mpfr"]
    optional = true

    [dependencies.whitenoise_validator]
    version = "0.2.0"
    path = "../validator-rust/"

[features]
default = ["use-mpfr"]
# re-export use-system-libs from mpfr
use-mpfr = ["gmp-mpfr-sys", "rug"]
use-system-libs = ["use-mpfr", "gmp-mpfr-sys/use-system-libs"]

[lib]
name = "whitenoise_runtime"
crate-type = ["rlib"]<|MERGE_RESOLUTION|>--- conflicted
+++ resolved
@@ -17,18 +17,8 @@
 csv = "1.1.3"
 ndarray = "0.13.1"
 ndarray-stats = "0.3.0"
-<<<<<<< HEAD
-ffi-support = "0.3.5"
-ieee754 = "0.2"
-rug = {version = "1.8.0", features = ["integer", "float", "rand"]}
-rand = "0.7.3"
-gmp-mpfr-sys = "=1.2.2"
-whitenoise_validator = {path = "../validator-rust/", version = "0.1.0"}
-itertools = "0.8.2"
-=======
 ieee754 = "0.2.6"
 itertools = "0.9.0"
->>>>>>> 74f7cc7c
 error-chain = "0.12.2"
 noisy_float = "0.1.12"
 
