use std::string::String;
use std::vec::Vec;
use std::cmp;
use ndarray::prelude::*;
use ndarray::{stack, Zip};
use core::f64::NAN;
use num;

use crate::utilities::noise;
use crate::utilities::aggregations;

<<<<<<< HEAD
/// Accepts vector of data and assigns each element to a bin
/// NOTE: bin transformation has C-stability of 1
///
/// # Arguments
/// * `data` - Array of numeric data to be binned
/// * `edges` - Array of bin edges, an array of n+1 edges will yield n bins
/// * `inclusive_left` - Boolean for whether or not bins (representing numeric intervals) are closed on the left.
///                      If false, then bins are closed on the right.
///                      The leftmost and rightmost bins are automatically closed on the left/right (respectively),
///                      regardless of the value of `inclusive_left`.
///
/// # Return
/// ArrayD of bin assignments
///
/// # Example
/// ```
/// // load crates
/// use std::string::String;
/// use std::vec::Vec;
/// use ndarray::prelude::*;
/// use yarrow_runtime::utilities::transformations::bin;
///
/// // set up data
/// let data: ArrayD<f64> = arr1(&[1., 2., 3., 4., 5., 12., 19., 24., 90., 98.]).into_dyn();
/// let edges: ArrayD<f64> = arr1(&[0., 10., 20., 30., 40., 50., 60., 70., 80., 90., 100.]).into_dyn();
/// let inclusive_left: bool = false;
///
/// // bin data
/// let binned_data: ArrayD<String> = bin(&data, &edges, &inclusive_left);
/// println!("{:?}", binned_data);
/// ```
pub fn bin(data: &ArrayD<f64>, edges: &ArrayD<f64>, inclusive_left: &bool) -> ArrayD<String> {
=======
// TODO: this is temporary function for testing purposes
pub fn convert_to_matrix<T>(data: &ArrayD<T>) -> ArrayD<T> where T: Clone {
    match data.ndim() {
        0 => data.clone().insert_axis(Axis(0)).clone().insert_axis(Axis(0)),
        1 => data.clone().insert_axis(Axis(0)),
        2 => data.clone(),
        _ => panic!("unsupported dimension")
    }
}

pub fn bin(data: &ArrayD<f64>, edges: &ArrayD<f64>, inclusive_left: &ArrayD<bool>) -> ArrayD<String> {
    /// Accepts vector of data and assigns each element to a bin
    /// NOTE: bin transformation has C-stability of 1
    ///
    /// # Arguments
    /// * `data` - Array of numeric data to be binned
    /// * `edges` - Array of bin edges, an array of n+1 edges will yield n bins
    /// * `inclusive_left` - Boolean for whether or not bins (representing numeric intervals) are closed on the left.
    ///                      If false, then bins are closed on the right.
    ///                      The leftmost and rightmost bins are automatically closed on the left/right (respectively),
    ///                      regardless of the value of `inclusive_left`.
    ///
    /// # Return
    /// ArrayD of bin assignments
    ///
    /// # Example
    /// ```
    /// // set up data
    /// let data: ArrayD<f64> = arr1(&[1., 2., 3., 4., 5., 12., 19., 24., 90., 98.]).into_dyn();
    /// let edges: ArrayD<f64> = arr1(&[0., 10., 20., 30., 40., 50., 60., 70., 80., 90., 100.]).into_dyn();
    /// let inclusive_left: bool = arr1(&[false]).into_dyn();
    ///
    /// // bin data
    /// let binned_data: ArrayD<String> = bin(&data, &edges, &inclusive_left);
    /// println!("{:?}", binned_data);
    /// ```
>>>>>>> 8dd19970

    // initialize new data -- this is what we ultimately return from the function
    let mut new_data: ArrayD<f64> = convert_to_matrix(data);
    let mut new_bin_array: ArrayD<String> = Array::default(new_data.shape());

    let n_cols: i64 = data.len_of(Axis(0)) as i64;

    for k in 0..n_cols {
        // create vector versions of data and edges
        let data_vec: Vec<f64> = data.slice(s![k as usize, ..]).clone().into_dimensionality::<Ix1>().unwrap().to_vec();
        let mut sorted_edges: Vec<f64> = edges.slice(s![k as usize, ..]).clone().into_dimensionality::<Ix1>().unwrap().to_vec();

        //  ensure edges are sorted in ascending order
        sorted_edges.sort_by(|a, b| a.partial_cmp(b).unwrap());

        // initialize output vector
        let mut bin_vec: Vec<String> = Vec::with_capacity(data_vec.len());

        // for each data element, look for correct bin and append name to bin_vec
        for i in 0..data_vec.len() {
            // append empty string if data are outside of bin ranges
            if data_vec[i] < sorted_edges[0] || data_vec[i] > sorted_edges[sorted_edges.len()-1] {
                bin_vec.push("".to_string());
            } else {
                // for each bin
                for j in 0..(sorted_edges.len()-1) {
                    if  // element is less than the right bin edge
                        data_vec[i] < sorted_edges[j+1] ||
                        // element is equal to the right bin edge and we are building our histogram to be 'right-edge inclusive'
                        (data_vec[i] == sorted_edges[j+1] && inclusive_left[k as usize] == false) ||
                        // element is equal to the right bin edge and we are checking our rightmost bin
                        (data_vec[i] == sorted_edges[j+1] && j == (sorted_edges.len()-2)) {
                            if j == 0 && inclusive_left[k as usize] == false {
                                // leftmost bin must be left inclusive even if overall strategy is to be right inclusive
                                bin_vec.push(format!("[{}, {}]", sorted_edges[j], sorted_edges[j+1]));
                            } else if j == (sorted_edges.len()-2) && inclusive_left[k as usize] == true {
                                // rightmost bin must be right inclusive even if overall strategy is to be left inclusive
                                bin_vec.push(format!("[{}, {}]", sorted_edges[j], sorted_edges[j+1]));
                            } else if inclusive_left[k as usize] == true {
                                bin_vec.push(format!("[{}, {})", sorted_edges[j], sorted_edges[j+1]));
                            } else {
                                bin_vec.push(format!("({}, {}]", sorted_edges[j], sorted_edges[j+1]));
                            }
                            break;
                    }
                }
            }
        }
        // convert bin vector to Array and return
        let mut bin_array: ArrayD<String> = arr1(&bin_vec).into_dyn();
        new_bin_array.slice_mut(s![k as usize, ..]).assign(&bin_array);
    }
    return new_bin_array;
}

<<<<<<< HEAD
/// clamps data to [min, max]
///
/// # Arguments
/// * `data` - data you want to clamp
/// * `min` - lower bound on data
/// * `max` - upper bound on data
///
/// # Return
/// array of clamped data
///
/// # Example
/// ```
/// use ndarray::prelude::*;
/// use yarrow_runtime::utilities::transformations::clamp;
///
/// let data: ArrayD<f64> = arr1(&[1., -2., 3., 5.]).into_dyn();
/// let min: f64 = 0.;
/// let max: f64 = 4.;
/// let clamped: ArrayD<f64> = clamp(&data, &min, &max);
/// println!("{:?}", clamped);
/// ```
pub fn clamp(data: &ArrayD<f64>, min: &f64, max: &f64) -> ArrayD<f64> {
=======
pub fn broadcast_map<T>(
    left: &ArrayD<T>,
    right: &ArrayD<T>,
    operator: &dyn Fn(&T, &T) -> T ) -> Result<ArrayD<T>, String> where T: std::clone::Clone, T: num::Zero, T: Copy {
    /// Broadcast left and right to match each other, and map an operator over the pairs
    ///
    /// # Arguments
    /// * `left` - left vector to map over
    /// * `right` - right vector to map over
    /// * `operator` - function to apply to each pair
    ///
    /// # Return
    /// An array of mapped data
    ///
    /// # Example
    /// ```
    /// let left: Array1<f64> = arr1!([1., -2., 3., 5.]);
    /// let right: Array1<f64> = arr1!([2.]);
    /// let mapped: Array1<f64> = broadcast_map(&left, &right, &|l, r| l.max(r));
    /// println!("{:?}", mapped); // [2., 2., 3., 5.]
    /// ```

    match (left.ndim(), right.ndim()) {
        (l, r) if l == 0 && r == 0 =>
            Ok(Array::from_shape_vec(vec![],
                                  vec![operator(left.first().unwrap(), right.first().unwrap())]).unwrap()),
        (l, r) if l == 1 && r == 1 => {
            if left.len() != right.len() {
                return Err("the size of the left and right vectors do not match".to_string())
            }

            let mut zeros: ArrayD<T> = Array::zeros(left.shape());
            Zip::from(&mut zeros)
                .and(left)
                .and(right).apply(|acc, &l, &r| *acc = operator(&l, &r));
            Ok(zeros)
        },
        (l, r) if l == 1 && r == 0 => {
            let mut zeros: ArrayD<T> = Array::zeros(left.shape());
            Zip::from(&mut zeros).and(left).apply(|acc, &l| *acc = operator(&l, &right.first().unwrap()));
            Ok(zeros)
        },
        (l, r) if l == 0 && r == 1 => {
            let mut zeros: ArrayD<T> = Array::zeros(left.shape());
            Zip::from(&mut zeros).and(right).apply(|acc, &r| *acc = operator(&left.first().unwrap(), &r));
            Ok(zeros)
        },
        _ => Err("unsupported shapes for left and right vector in broadcast_map".to_string())
    }
}

pub fn clamp_numeric(data: &ArrayD<f64>, min: &ArrayD<f64>, max: &ArrayD<f64>) -> ArrayD<f64> {
    /// Clamps each column of numeric data to [min, max]
    ///
    /// # Example
    /// ```
    /// let data = arr2(&[ [1.,2.,3.], [7.,11.,9.] ]).into_dyn();
    /// let mut data_2d: ArrayD<f64> = convert_to_matrix(&data);
    /// let mins: ArrayD<f64> = arr1(&[0.5,8.]).into_dyn();
    /// let maxes: ArrayD<f64> = arr1(&[2.5,10.]).into_dyn();
    /// let mut clamped_data = clamp_numeric(&data_2d, &mins, &maxes);
    /// println!("{:?}", data_2d);
    /// println!("{:?}", clamped_data);
    /// ```
    let mut data_2d: ArrayD<f64> = convert_to_matrix(data);
    let mut clamped_data: ArrayD<f64> = Array::default(data_2d.shape());

    let n_cols: i64 = data_2d.len_of(Axis(0)) as i64;
>>>>>>> 8dd19970

    for i in 0..n_cols {
        let mut data_vec = data_2d.slice(s![i as usize, ..]).to_owned().into_dyn().clone().
                           into_dimensionality::<Ix1>().unwrap().to_vec();
        for j in 0..data_vec.len() {
                if data_vec[j] < min[i as usize] {
                    data_vec[j] = min[i as usize];
                } else if data_vec[j] > max[i as usize] {
                    data_vec[j] = max[i as usize];
                }
        }
        clamped_data.slice_mut(s![i as usize, ..]).assign(&arr1(&data_vec).into_dyn());
    }
    return clamped_data;
}

pub fn clamp_categorical(data: &ArrayD<String>, categories: &ArrayD<String>, null_value: &String) -> ArrayD<String> {
    let mut data_2d: ArrayD<String> = convert_to_matrix(data);
    let mut clamped_data: ArrayD<String> = Array::default(data_2d.shape());

    let n_cols: i64 = data_2d.len_of(Axis(0)) as i64;
    let category_vec: Vec<String> = categories.clone().into_dimensionality::<Ix1>().unwrap().to_vec();
    let n_categories: i64 = category_vec.len() as i64;

    for i in 0..n_cols {
        let mut data_vec = data_2d.slice(s![i as usize, ..]).to_owned().into_dyn().clone().
                           into_dimensionality::<Ix1>().unwrap().to_vec();
        for j in 0..data_vec.len() {
                if !category_vec.contains(&data_vec[j]) {
                    // sample uni
                    data_vec[j] = null_value.to_string();
                }
        }
        clamped_data.slice_mut(s![i as usize, ..]).assign(&arr1(&data_vec).into_dyn());
    }
    return clamped_data;
}

/// Given data and min/max values, returns data with imputed values in place of NaN.
/// For now, imputed values are generated uniformly at random between the min and max values provided,
///
/// # Arguments
/// * `data` - data for which you would like to impute the NaN values
/// * `min` - lower bound on imputation range
/// * `max` - upper bound on imputation range
///
/// # Return
/// array of data with imputed values
///
/// # Example
/// ```
/// use ndarray::prelude::*;
/// use yarrow_runtime::utilities::transformations::impute_float_uniform;
/// use core::f64::NAN;
///
/// let data: ArrayD<f64> = arr1(&[1., NAN, 3., NAN]).into_dyn();
/// let min: f64 = 0.;
/// let max: f64 = 10.;
/// let imputed: ArrayD<f64> = impute_float_uniform(&data, &min, &max);
/// println!("{:?}", imputed);
/// ```

pub fn impute_float_uniform(data: &ArrayD<f64>, min: &f64, max: &f64) -> ArrayD<f64> {

    let mut data_vec: Vec<f64> = Vec::with_capacity(data.len());
    for i in 0..data.len() {
        if data[i].is_nan() {
            data_vec.push(noise::sample_uniform(*min, *max));
        } else {
            data_vec.push(data[i]);
        }
    }
    return arr1(&data_vec).into_dyn();
}

/// Given data and min/max values, returns data with imputed values in place of NaN.
/// For now, imputed values are generated uniformly at random between the min and max values provided,
///
/// # Arguments
/// * `data` - data for which you would like to impute the NaN values
/// * `shift` - the mean of the untruncated gaussian noise distribution
/// * `scale` - the standard deviation of the untruncated gaussian noise distribution
/// * `min` - lower bound on imputation range
/// * `max` - upper bound on imputation range
///
/// # Return
/// array of data with imputed values
///
/// # Example
/// ```
/// use ndarray::prelude::*;
/// use yarrow_runtime::utilities::transformations::impute_float_gaussian;
/// use core::f64::NAN;
/// let data: ArrayD<f64> = arr1(&[1., NAN, 3., NAN]).into_dyn();
/// let shift: f64 = 5.0;
/// let scale: f64 = 7.0;
/// let min: f64 = 0.0;
/// let max: f64 = 10.0;
/// let imputed: ArrayD<f64> = impute_float_gaussian(&data, &shift, &scale, &min, &max);
/// println!("{:?}", imputed);
/// ```
pub fn impute_float_gaussian(data: &ArrayD<f64>, shift: &f64, scale: &f64, min: &f64, max: &f64) -> ArrayD<f64> {

    let mut data_vec: Vec<f64> = Vec::with_capacity(data.len());
    for i in 0..data.len() {
        if data[i].is_nan() {
            data_vec.push(noise::sample_gaussian_truncated(*shift, *scale, *min, *max));
        } else {
            data_vec.push(data[i]);
        }
    }
    return arr1(&data_vec).into_dyn();
}

/// Given data and min/max values, returns data with imputed values in place of NaN.
/// For now, imputed values are generated uniformly at random between the min and max values provided,
/// we may later add the ability to impute according to other distributions
///
/// NOTE: This function imputes integer values, although the input and output arrays are
///       made up of floats. integer types in rust do not support NAN, so if we have missing data,
///       it needs to be represented as a float
///
/// # Arguments
/// * `data` - data for which you would like to impute the NaN values
/// * `min` - lower bound on imputation range
/// * `max` - upper bound on imputation range
///
/// # Return
/// array of data with imputed values
///
/// # Example
/// ```
/// use ndarray::prelude::*;
/// use core::f64::NAN;
/// use yarrow_runtime::utilities::transformations::impute_int_uniform;
/// let data: ArrayD<f64> = arr1(&[1., NAN, 3., NAN]).into_dyn();
/// let min: f64 = 0.0;
/// let max: f64 = 10.0;
/// let imputed: ArrayD<f64> = impute_int_uniform(&data, &min, &max);
/// println!("{:?}", imputed);
/// ```
pub fn impute_int_uniform(data: &ArrayD<f64>, min: &f64, max: &f64) -> ArrayD<f64> {

    // ensure that min/max are integers -- they are passed as floats for consistency with our more general imputation architecture
    assert!(min.fract() == 0.0 && max.fract() == 0.0);

    let mut data_vec: Vec<f64> = Vec::with_capacity(data.len());
    for i in 0..data.len() {
        if data[i].is_nan() {
            data_vec.push(noise::sample_uniform_int(&(*min as i64), &(*max as i64)) as f64);
        } else {
            data_vec.push(data[i]);
        }
    }
    return arr1(&data_vec).into_dyn();
}

pub fn impute(data: &ArrayD<f64>, distribution: &ArrayD<String>, data_type: &ArrayD<String>,
                  min: &ArrayD<f64>, max: &ArrayD<f64>,
                  shift: &Option<ArrayD<f64>>, scale: &Option<ArrayD<f64>>) -> ArrayD<f64> {
    // set string literals for arguments that are of type String
    let Uniform: String = "Uniform".to_string(); // Distributions
    let Gaussian: String = "Gaussian".to_string();
    let Float: String = "Float".to_string(); // Data Types
    let Int: String = "Int".to_string();

    // initialize new data
    let mut data_2d: ArrayD<f64> = convert_to_matrix(data);
    let mut imputed_data: ArrayD<f64> = Array::default(data_2d.shape());
    let n_cols: i64 = data.len_of(Axis(0)) as i64;

    // for each column in data:
    let mut imputed_col: ArrayD<f64>;
    for i in 0..n_cols {
        // do standard data imputation
        imputed_col = match (distribution[i as usize].to_string(), data_type[i as usize].to_string()) {
            (Uniform, Float) => impute_float_uniform(&(data.slice(s![0, ..])).to_owned().into_dyn(), &min[i as usize], &max[i as usize]),
            (Uniform, Int) => impute_int_uniform(&(data.slice(s![0, ..])).to_owned().into_dyn(), &min[i as usize], &max[i as usize]),
            (Gaussian, Float) => impute_float_gaussian(&(data.slice(s![0, ..])).to_owned().into_dyn(), &shift.as_ref().unwrap()[i as usize], &scale.as_ref().unwrap()[i as usize],
                                                                                                       &min[i as usize], &max[i as usize]),
            _ => panic!("distribution/data_type combination not supported")
        };
        imputed_data.slice_mut(s![i as usize, ..]).assign(&imputed_col);
    }
    return imputed_data;
}

// pub struct ImputationParameters {
//     n: i64,
//     distribution: ArrayD<String>,
//     data_type: ArrayD<String>,
//     min: ArrayD<f64>,
//     max: ArrayD<f64>,
//     shift: ArrayD<Option<f64>>,
//     scale: ArrayD<Option<f64>>
// }

// pub fn clamp_and_impute(data: &ArrayD<f64>, params: &ImputationParameters) -> ArrayD<f64> {
//     // enforce that data are vector or matrix
//     // NOTE: may not want/need this eventually
//     assert!(data.ndim() <= 2);

//     // set string literals for fields in ImputationParameters struct that are of type String
//     let Uniform: String = "Uniform".to_string();
//     let Gaussian: String = "Gaussian".to_string();
//     let Float: String = "Float".to_string();
//     let Int: String = "Int".to_string();

//     // get parameter array lengths
//     // NOTE: this needs to be kept up to date to reflect every field in the ImputationParameters struct
//     let distribution_len: i64 = params.distribution.len() as i64;
//     let data_type_len: i64 = params.data_type.len() as i64;
//     let min_len: i64 = params.min.len() as i64;
//     let max_len: i64 = params.max.len() as i64;
//     let shift_len: i64 = params.shift.len() as i64;
//     let scale_len: i64 = params.scale.len() as i64;

//     // find correct length for each parameter array based on dimensionality of data
//     let correct_param_length: i64 = match data.ndim() {
//         0 => 1, // datum is a single constant
//         1 => 1, // data are a single vector
//         2 => data.len_of(Axis(0)) as i64, // data are k vectors, this finds k
//         _ => panic!("dimension of input data not supported")
//     };

//     // ensure that parameters are of correct length
//     assert!(correct_param_length == distribution_len &&
//             correct_param_length == data_type_len &&
//             correct_param_length == min_len &&
//             correct_param_length == max_len &&
//             correct_param_length == shift_len &&
//             correct_param_length == scale_len);

//     // get actual number of observations in data
//     let real_n: i64 = match data.ndim() {
//         0 => 1,
//         1 => data.len_of(Axis(0)) as i64,
//         2 => data.len_of(Axis(1)) as i64,
//         _ => panic!("dimension of input data not supported")
//     };

//     // initialize new data -- this is what we ultimately return from the function
//     let mut new_data: ArrayD<f64>= match data.ndim() {
//         0 => arr0(0.).into_dyn(),
//         1 => Array1::<f64>::zeros(real_n as usize).into_dyn(),
//         2 => Array2::<f64>::zeros((data.len_of(Axis(0)),real_n as usize)).into_dyn(),
//         _ => panic!("dimension of input data not supported")
//     };

//     // initialize all data steps -- we create all of them in order to enforce roughly equal timing
//     // regardless of whether or not n == real_n
//     let mut imputed_data: ArrayD<f64>;
//     let mut imputed_clamped_data: ArrayD<f64>;
//     let mut subsampled_imputed_clamped_data: ArrayD<f64>;
//     let mut augmented_imputed_clamped_data: ArrayD<f64>;

//     // for each column in data:
//     for i in 0..correct_param_length {
//         // do standard data imputation
//         imputed_data = match params {
//             ImputationParameters { distribution: Uniform, data_type: Float, .. } => impute_float_uniform(&(data.slice(s![0, ..])).to_owned().into_dyn(), &params.min[i as usize], &params.max[i as usize]),
//             ImputationParameters { distribution: Uniform, data_type: Int, .. } => impute_int_uniform(&(data.slice(s![0, ..])).to_owned().into_dyn(), &params.min[i as usize], &params.max[i as usize]),
//             ImputationParameters { distribution: Gaussian, data_type: Float, .. } => impute_float_gaussian(&(data.slice(s![0, ..])).to_owned().into_dyn(), &params.shift[i as usize].unwrap(), &params.scale[i as usize].unwrap(), &params.min[i as usize], &params.max[i as usize]),
//             _ => panic!("distribution/data_type combination not supported")
//         };

//         // clamp data to bounds
//         imputed_clamped_data = clamp(&(imputed_data.slice(s![0, ..])).to_owned().into_dyn(), &params.min[i as usize], &params.max[i as usize]);

//         // create subsampled version of data (returned if n < real_n)
//         let k: i64 = cmp::min(params.n, real_n);
//         let probabilities: ArrayD<f64> = arr1(&vec![1./(k as f64)]).into_dyn();
//         subsampled_imputed_clamped_data = aggregations::create_subset(&imputed_clamped_data, &probabilities, &k);

//         // create augmented version of data (returned if n > real_n)
//         let mut augmentation_data: ArrayD<f64> = arr1(&vec![NAN; cmp::max(0, params.n - real_n) as usize]).into_dyn();
//         augmentation_data = match params {
//             ImputationParameters { distribution: Uniform, data_type: Float, .. } => impute_float_uniform(&augmentation_data, &params.min[i as usize], &params.max[i as usize]),
//             ImputationParameters { distribution: Uniform, data_type: Int, .. } => impute_int_uniform(&augmentation_data, &params.min[i as usize], &params.max[i as usize]),
//             ImputationParameters { distribution: Gaussian, data_type: Float, .. } => impute_float_gaussian(&augmentation_data, &params.shift[i as usize].unwrap(), &params.scale[i as usize].unwrap(), &params.min[i as usize], &params.max[i as usize]),
//             _ => panic!("distribution/data_type combination not supported")
//         };
//         let augmentation_vec: Vec<f64> = augmentation_data.clone().into_dimensionality::<Ix1>().unwrap().to_vec();
//         augmented_imputed_clamped_data = stack![Axis(0), imputed_clamped_data.slice(s![0, ..]), augmentation_vec].to_owned().into_dyn();

//         // create data
//         if params.n == real_n {
//             new_data.slice_mut(s![i as usize, ..]).assign(&imputed_clamped_data);
//         } else if params.n < real_n {
//             new_data.slice_mut(s![i as usize, ..]).assign(&subsampled_imputed_clamped_data);
//         } else if params.n > real_n {
//             new_data.slice_mut(s![i as usize, ..]).assign(&augmented_imputed_clamped_data);
//         }
//     }
//     return new_data;
// }<|MERGE_RESOLUTION|>--- conflicted
+++ resolved
@@ -9,7 +9,16 @@
 use crate::utilities::noise;
 use crate::utilities::aggregations;
 
-<<<<<<< HEAD
+// TODO: this is temporary function for testing purposes
+pub fn convert_to_matrix<T>(data: &ArrayD<T>) -> ArrayD<T> where T: Clone {
+    match data.ndim() {
+        0 => data.clone().insert_axis(Axis(0)).clone().insert_axis(Axis(0)),
+        1 => data.clone().insert_axis(Axis(0)),
+        2 => data.clone(),
+        _ => panic!("unsupported dimension")
+    }
+}
+
 /// Accepts vector of data and assigns each element to a bin
 /// NOTE: bin transformation has C-stability of 1
 ///
@@ -42,44 +51,6 @@
 /// println!("{:?}", binned_data);
 /// ```
 pub fn bin(data: &ArrayD<f64>, edges: &ArrayD<f64>, inclusive_left: &bool) -> ArrayD<String> {
-=======
-// TODO: this is temporary function for testing purposes
-pub fn convert_to_matrix<T>(data: &ArrayD<T>) -> ArrayD<T> where T: Clone {
-    match data.ndim() {
-        0 => data.clone().insert_axis(Axis(0)).clone().insert_axis(Axis(0)),
-        1 => data.clone().insert_axis(Axis(0)),
-        2 => data.clone(),
-        _ => panic!("unsupported dimension")
-    }
-}
-
-pub fn bin(data: &ArrayD<f64>, edges: &ArrayD<f64>, inclusive_left: &ArrayD<bool>) -> ArrayD<String> {
-    /// Accepts vector of data and assigns each element to a bin
-    /// NOTE: bin transformation has C-stability of 1
-    ///
-    /// # Arguments
-    /// * `data` - Array of numeric data to be binned
-    /// * `edges` - Array of bin edges, an array of n+1 edges will yield n bins
-    /// * `inclusive_left` - Boolean for whether or not bins (representing numeric intervals) are closed on the left.
-    ///                      If false, then bins are closed on the right.
-    ///                      The leftmost and rightmost bins are automatically closed on the left/right (respectively),
-    ///                      regardless of the value of `inclusive_left`.
-    ///
-    /// # Return
-    /// ArrayD of bin assignments
-    ///
-    /// # Example
-    /// ```
-    /// // set up data
-    /// let data: ArrayD<f64> = arr1(&[1., 2., 3., 4., 5., 12., 19., 24., 90., 98.]).into_dyn();
-    /// let edges: ArrayD<f64> = arr1(&[0., 10., 20., 30., 40., 50., 60., 70., 80., 90., 100.]).into_dyn();
-    /// let inclusive_left: bool = arr1(&[false]).into_dyn();
-    ///
-    /// // bin data
-    /// let binned_data: ArrayD<String> = bin(&data, &edges, &inclusive_left);
-    /// println!("{:?}", binned_data);
-    /// ```
->>>>>>> 8dd19970
 
     // initialize new data -- this is what we ultimately return from the function
     let mut new_data: ArrayD<f64> = convert_to_matrix(data);
@@ -135,51 +106,28 @@
     return new_bin_array;
 }
 
-<<<<<<< HEAD
-/// clamps data to [min, max]
+/// Broadcast left and right to match each other, and map an operator over the pairs
 ///
 /// # Arguments
-/// * `data` - data you want to clamp
-/// * `min` - lower bound on data
-/// * `max` - upper bound on data
+/// * `left` - left vector to map over
+/// * `right` - right vector to map over
+/// * `operator` - function to apply to each pair
 ///
 /// # Return
-/// array of clamped data
-///
-/// # Example
-/// ```
-/// use ndarray::prelude::*;
-/// use yarrow_runtime::utilities::transformations::clamp;
-///
-/// let data: ArrayD<f64> = arr1(&[1., -2., 3., 5.]).into_dyn();
-/// let min: f64 = 0.;
-/// let max: f64 = 4.;
-/// let clamped: ArrayD<f64> = clamp(&data, &min, &max);
-/// println!("{:?}", clamped);
-/// ```
-pub fn clamp(data: &ArrayD<f64>, min: &f64, max: &f64) -> ArrayD<f64> {
-=======
+/// An array of mapped data
+///
+/// # Example
+/// ```
+/// use yarrow_runtime::utilities::transformations::broadcast_map;
+/// let left: Array1<f64> = arr1!([1., -2., 3., 5.]);
+/// let right: Array1<f64> = arr1!([2.]);
+/// let mapped: Array1<f64> = broadcast_map(&left, &right, &|l, r| l.max(r));
+/// println!("{:?}", mapped); // [2., 2., 3., 5.]
+/// ```
 pub fn broadcast_map<T>(
     left: &ArrayD<T>,
     right: &ArrayD<T>,
     operator: &dyn Fn(&T, &T) -> T ) -> Result<ArrayD<T>, String> where T: std::clone::Clone, T: num::Zero, T: Copy {
-    /// Broadcast left and right to match each other, and map an operator over the pairs
-    ///
-    /// # Arguments
-    /// * `left` - left vector to map over
-    /// * `right` - right vector to map over
-    /// * `operator` - function to apply to each pair
-    ///
-    /// # Return
-    /// An array of mapped data
-    ///
-    /// # Example
-    /// ```
-    /// let left: Array1<f64> = arr1!([1., -2., 3., 5.]);
-    /// let right: Array1<f64> = arr1!([2.]);
-    /// let mapped: Array1<f64> = broadcast_map(&left, &right, &|l, r| l.max(r));
-    /// println!("{:?}", mapped); // [2., 2., 3., 5.]
-    /// ```
 
     match (left.ndim(), right.ndim()) {
         (l, r) if l == 0 && r == 0 =>
@@ -210,24 +158,26 @@
     }
 }
 
+/// Clamps each column of numeric data to [min, max]
+///
+/// # Example
+/// ```
+/// use ndarray::prelude::*;
+/// use yarrow_runtime::utilities::transformations::clamp_numeric
+/// let data = arr2(&[ [1.,2.,3.], [7.,11.,9.] ]).into_dyn();
+/// let mut data_2d: ArrayD<f64> = convert_to_matrix(&data);
+/// let mins: ArrayD<f64> = arr1(&[0.5,8.]).into_dyn();
+/// let maxes: ArrayD<f64> = arr1(&[2.5,10.]).into_dyn();
+/// let mut clamped_data = clamp_numeric(&data_2d, &mins, &maxes);
+/// println!("{:?}", data_2d);
+/// println!("{:?}", clamped_data);
+/// ```
 pub fn clamp_numeric(data: &ArrayD<f64>, min: &ArrayD<f64>, max: &ArrayD<f64>) -> ArrayD<f64> {
-    /// Clamps each column of numeric data to [min, max]
-    ///
-    /// # Example
-    /// ```
-    /// let data = arr2(&[ [1.,2.,3.], [7.,11.,9.] ]).into_dyn();
-    /// let mut data_2d: ArrayD<f64> = convert_to_matrix(&data);
-    /// let mins: ArrayD<f64> = arr1(&[0.5,8.]).into_dyn();
-    /// let maxes: ArrayD<f64> = arr1(&[2.5,10.]).into_dyn();
-    /// let mut clamped_data = clamp_numeric(&data_2d, &mins, &maxes);
-    /// println!("{:?}", data_2d);
-    /// println!("{:?}", clamped_data);
-    /// ```
+
     let mut data_2d: ArrayD<f64> = convert_to_matrix(data);
     let mut clamped_data: ArrayD<f64> = Array::default(data_2d.shape());
 
     let n_cols: i64 = data_2d.len_of(Axis(0)) as i64;
->>>>>>> 8dd19970
 
     for i in 0..n_cols {
         let mut data_vec = data_2d.slice(s![i as usize, ..]).to_owned().into_dyn().clone().
